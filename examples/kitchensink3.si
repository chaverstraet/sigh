<<<<<<< HEAD
var array: Int[] = [1,2,3]
var list: Int{} = {4,5,6}

print(""+array[0])

//array[0] = list.get(0)

print(""+array[0])
print(""+list.get(0))
=======
/*
    This file contains an example of all the features that we implemented.
    More tests are runnable in test/ folder.
*/



/*
    Here is a simple example of a lambda function
*/
var sum : Int lambda x:Int, y:Int = {x+y}
print("The result of my lambda function x + y with 2 and 3 is: " + sum(2,3))




/*
    This functions takes a string as argument, based on this string the switch statement returns
    a different lambda function
*/

fun higher_order(s:String): lambda Int,Int: Int{

    var my_sum : Int lambda x:Int, y:Int = {x+y}
    var my_mult : Int lambda x:Int, y:Int = {x*y}
    var only_x : Int lambda x:Int, y:Int = {x}
    switch(s){
        "sum" : return my_sum
        "mult": return my_mult
        else : return only_x
    }
    return only_x
}

var higher_sum: lambda Int,Int: Int = higher_order("sum")
var higher_mult: lambda Int,Int: Int = higher_order("mult")

print("The sum of 2 and 3 is: " + higher_sum(2,3))
print("The multiplication of 2 and 3 is; " + higher_mult(2,3))



var my_list: Int{} = {1,2,3,4,5}
print("There are currently 5 elements in my list, the last one is: " + my_list.get(4))
my_list.append(6)
print("There are now 6 elements in the list and the last one is: " + my_list.get(5))
>>>>>>> d0b8f04d
<|MERGE_RESOLUTION|>--- conflicted
+++ resolved
@@ -1,14 +1,4 @@
-<<<<<<< HEAD
-var array: Int[] = [1,2,3]
-var list: Int{} = {4,5,6}
 
-print(""+array[0])
-
-//array[0] = list.get(0)
-
-print(""+array[0])
-print(""+list.get(0))
-=======
 /*
     This file contains an example of all the features that we implemented.
     More tests are runnable in test/ folder.
@@ -55,4 +45,13 @@
 print("There are currently 5 elements in my list, the last one is: " + my_list.get(4))
 my_list.append(6)
 print("There are now 6 elements in the list and the last one is: " + my_list.get(5))
->>>>>>> d0b8f04d
+
+var array: Int[] = [1,2,3]
+var list: Int{} = {4,5,6}
+
+print(""+array[0])
+
+//array[0] = list.get(0)
+
+print(""+array[0])
+print(""+list.get(0))
