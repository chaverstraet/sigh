import norswap.autumn.AutumnTestFixture;
import norswap.autumn.positions.LineMapString;
import norswap.sigh.SemanticAnalysis;
import norswap.sigh.SighGrammar;
import norswap.sigh.ast.SighNode;
import norswap.uranium.Reactor;
import norswap.uranium.UraniumTestFixture;
import norswap.utils.visitors.Walker;
import org.testng.annotations.Test;

/**
 * NOTE(norswap): These tests were derived from the {@link InterpreterTests} and don't test anything
 * more, but show how to idiomatically test semantic analysis. using {@link UraniumTestFixture}.
 */
public final class SemanticAnalysisTests extends UraniumTestFixture {
    // ---------------------------------------------------------------------------------------------

    private final SighGrammar grammar = new SighGrammar();
    private final AutumnTestFixture autumnFixture = new AutumnTestFixture();

    {
        autumnFixture.rule = grammar.root();
        autumnFixture.runTwice = false;
        autumnFixture.bottomClass = this.getClass();
    }

    private String input;

    @Override
    protected Object parse (String input) {
        this.input = input;
        return autumnFixture.success(input).topValue();
    }

    @Override
    protected String astNodeToString (Object ast) {
        LineMapString map = new LineMapString("<test>", input);
        return ast.toString() + " (" + ((SighNode) ast).span.startString(map) + ")";
    }

    // ---------------------------------------------------------------------------------------------

    @Override
    protected void configureSemanticAnalysis (Reactor reactor, Object ast) {
        Walker<SighNode> walker = SemanticAnalysis.createWalker(reactor);
        walker.walk(((SighNode) ast));
    }

    // ---------------------------------------------------------------------------------------------

    @Test
    public void testLiteralsAndUnary () {
        successInput("return 42");
        successInput("return 42.0");
        successInput("return \"hello\"");
        successInput("return (42)");
        successInput("return [1, 2, 3]");
        successInput("return true");
        successInput("return false");
        successInput("return null");
        successInput("return !false");
        successInput("return !true");
        successInput("return !!true");
    }

    // ---------------------------------------------------------------------------------------------

    @Test
    public void testNumericBinary () {
        successInput("return 1 + 2");
        successInput("return 2 - 1");
        successInput("return 2 * 3");
        successInput("return 2 / 3");
        successInput("return 3 / 2");
        successInput("return 2 % 3");
        successInput("return 3 % 2");

        successInput("return 1.0 + 2.0");
        successInput("return 2.0 - 1.0");
        successInput("return 2.0 * 3.0");
        successInput("return 2.0 / 3.0");
        successInput("return 3.0 / 2.0");
        successInput("return 2.0 % 3.0");
        successInput("return 3.0 % 2.0");

        successInput("return 1 + 2.0");
        successInput("return 2 - 1.0");
        successInput("return 2 * 3.0");
        successInput("return 2 / 3.0");
        successInput("return 3 / 2.0");
        successInput("return 2 % 3.0");
        successInput("return 3 % 2.0");

        successInput("return 1.0 + 2");
        successInput("return 2.0 - 1");
        successInput("return 2.0 * 3");
        successInput("return 2.0 / 3");
        successInput("return 3.0 / 2");
        successInput("return 2.0 % 3");
        successInput("return 3.0 % 2");

        failureInputWith("return 2 + true", "Trying to add Int with Bool");
        failureInputWith("return true + 2", "Trying to add Bool with Int");
        failureInputWith("return 2 + [1]", "Trying to add Int with Int[]");
        failureInputWith("return [1] + 2", "Trying to add Int[] with Int");
    }

    // ---------------------------------------------------------------------------------------------

    @Test
    public void testOtherBinary () {
        successInput("return true && false");
        successInput("return false && true");
        successInput("return true && true");
        successInput("return true || false");
        successInput("return false || true");
        successInput("return false || false");

        failureInputWith("return false || 1",
            "Attempting to perform binary logic on non-boolean type: Int");
        failureInputWith("return 2 || true",
            "Attempting to perform binary logic on non-boolean type: Int");

        successInput("return 1 + \"a\"");
        successInput("return \"a\" + 1");
        successInput("return \"a\" + true");

        successInput("return 1 == 1");
        successInput("return 1 == 2");
        successInput("return 1.0 == 1.0");
        successInput("return 1.0 == 2.0");
        successInput("return true == true");
        successInput("return false == false");
        successInput("return true == false");
        successInput("return 1 == 1.0");

        failureInputWith("return true == 1", "Trying to compare incomparable types Bool and Int");
        failureInputWith("return 2 == false", "Trying to compare incomparable types Int and Bool");

        successInput("return \"hi\" == \"hi\"");
        successInput("return [1] == [1]");

        successInput("return 1 != 1");
        successInput("return 1 != 2");
        successInput("return 1.0 != 1.0");
        successInput("return 1.0 != 2.0");
        successInput("return true != true");
        successInput("return false != false");
        successInput("return true != false");
        successInput("return 1 != 1.0");

        failureInputWith("return true != 1", "Trying to compare incomparable types Bool and Int");
        failureInputWith("return 2 != false", "Trying to compare incomparable types Int and Bool");

        successInput("return \"hi\" != \"hi\"");
        successInput("return [1] != [1]");
    }

    // ---------------------------------------------------------------------------------------------

    @Test
    public void testVarDecl () {
        successInput("var x: Int = 1; return x");
        successInput("var x: Float = 2.0; return x");

        successInput("var x: Int = 0; return x = 3");
        successInput("var x: String = \"0\"; return x = \"S\"");

        failureInputWith("var x: Int = true", "expected Int but got Bool");
        failureInputWith("return x + 1", "Could not resolve: x");
        failureInputWith("return x + 1; var x: Int = 2", "Variable used before declaration: x");

        // implicit conversions
        successInput("var x: Float = 1 ; x = 2");
    }

    // ---------------------------------------------------------------------------------------------

    @Test
    public void testSwitch () {
        successInput("var groupe: Int = 3\n" +
            "var test: Int = 0\n" +
            "switch (groupe) {\n" +
            "    1: test = 1\n" +
            "    2: test = 2\n" +
            "    3: test = 3\n" +
            "    else: test = -1\n" +
            "}");

        successInput("var groupe: String = \"3\"\n" +
            "var test: Int = 0\n" +
            "switch (groupe) {\n" +
            "    \"1\": test = 1\n" +
            "    \"2\": test = 2\n" +
            "    \"3\": test = 3\n" +
            "    else: test = -1\n" +
            "}");

        successInput("var groupe: Float = 3.2\n" +
            "var test: Int = 0\n" +
            "switch (groupe) {\n" +
            "    1.5: test = 1\n" +
            "    2.4: test = 2\n" +
            "    3.9: test = 3\n" +
            "    else: test = -1\n" +
            "}");

        failureInputWith("var test: Int = 0\n" +
            "switch (groupe) {\n" +
            "    1: test = 1\n" +
            "    2: test = 2\n" +
            "    3: test = 3\n" +
            "    else: test = -1\n" +
            "}","Could not resolve: groupe");

        failureInputWith("var test: Int = 0\n" +
            "switch (groupe) {\n" +
            "    1: test = 1\n" +
            "    2: test = 2\n" +
            "    3: test = 3\n" +
            "    else: test = -1\n" +
            "}\n" +
            "var groupe: Int = 3", "Variable used before declaration: groupe");


        failureInputWith("var groupe: String = \"3\"\n" +
            "var test: Int = 0\n" +
            "switch (groupe) {\n" +
            "    3: test = 1\n" +
            "    \"2\": test = 2\n" +
            "    \"3\": test = 3\n" +
            "    else: test = -1\n" +
            "}", "Type of groupe (Int) does not match proposed type:String");


        failureInputWith("var groupe: Int = 3\n" +
            "var test: Int = 0\n" +
            "switch (groupe) {\n" +
            "    1: test = 1\n" +
            "    2.0: test = 2\n" +
            "    3: test = 3\n" +
            "    else: test = -1\n" +
            "}","Type of groupe (Float) does not match proposed type:Int");

    }

    // ---------------------------------------------------------------------------------------------

    @Test public void testVarDeclCast() {
        successInput("var x: Int = (Int) 10; return x");
        successInput("var x: Float = (Float) 2.0; return x");
        successInput("var x: String = (String) 0;");
        successInput("var x: String = (String) 0; return x = \"S\"");
        successInput("var x: Int = (Int) \"0\"; return x = 4");
        successInput("var x: Float = (Float) 4; return x");
        successInput("var x: Int = (Int) 3.5; return x");


        failureInput("var x: Int = (Float) 10; return x");
        failureInput("var x: Int = (String) 10; return x");
        failureInput("var x: Int = (String) 10; return x");
        failureInput("var x: Int = (Float) 10; return x");
        failureInput("var x: String = (Int) 10; return x");
        failureInput("var x: String = (Float) 10; return x");
        failureInput("var x: Float = (String) 10; return x");


        //failureInputWith("var x: Int = (String) 3", "expected Int but got String");

    }

    // ---------------------------------------------------------------------------------------------

    @Test
    public void testRootAndBlock () {
        successInput("return");
        successInput("return 1");
        successInput("return 1; return 2");

        successInput("print(\"a\")");
        successInput("print(\"a\" + 1)");
        successInput("print(\"a\"); print(\"b\")");

        successInput("{ print(\"a\"); print(\"b\") }");

        successInput(
            "var x: Int = 1;" +
                "{ print(\"\" + x); var x: Int = 2; print(\"\" + x) }" +
                "print(\"\" + x)");
    }

    // ---------------------------------------------------------------------------------------------

    @Test
    public void testCalls () {
        successInput(
            "fun add (a: Int, b: Int): Int { return a + b } " +
                "return add(4, 7)");

        successInput(
            "struct Point { var x: Int; var y: Int }" +
                "return $Point(1, 2)");

        successInput("var str: String = null; return print(str + 1)");

        failureInputWith("return print(1)", "argument 0: expected String but got Int");
    }

    // ---------------------------------------------------------------------------------------------

    @Test
    public void lambdaDeclTest () {
        successInput("var y: Int lambda x:Int = {2*x}");
        successInput("var y: Int lambda x:String = {2}");
        successInput("var lambda_test: Int lambda x:Int = {2*x}\n" +
            "\n" +
            "var result: Int = lambda_test(2)");

        failureInput("var lambda_test: Int lambda x:Int = {2*x}\n" +
            "\n" +
            "var result: String = lambda_test(2)");

        failureInput("var lambda_test: String lambda x:String = {2*x}\n" +
            "\n" +
            "var result: Float = lambda_test(2)");

        failureInput("var lambda_test: Float lambda x:Float = {2*y}");
        failureInput("var y: Int lambda x:String = {2*x}");

    }

    @Test
<<<<<<< HEAD
    public void testArrayComprehension() {
        successInput("var a: Int[] = [k for k in [1,2,3]]");

    }
    @Test public void testArrayStructAccess() {
=======
    public void testArrayStructAccess () {
>>>>>>> 796a0836
        successInput("return [1][0]");
        successInput("return [1.0][0]");
        successInput("return [1, 2][1]");

        failureInputWith("return [1][true]", "Indexing an array using a non-Int-valued expression");

        // TODO make this legal?
        // successInput("[].length", 0L);

        successInput("return [1].length");
        successInput("return [1, 2].length");

        successInput("var array: Int[] = null; return array[0]");
        successInput("var array: Int[] = null; return array.length");

        successInput("var x: Int[] = [0, 1]; x[0] = 3; return x[0]");
        successInput("var x: Int[] = []; x[0] = 3; return x[0]");
        successInput("var x: Int[] = null; x[0] = 3");

        successInput(
            "struct P { var x: Int; var y: Int }" +
                "return $P(1, 2).y");

        successInput(
            "struct P { var x: Int; var y: Int }" +
                "var p: P = null;" +
                "return p.y");

        successInput(
            "struct P { var x: Int; var y: Int }" +
                "var p: P = $P(1, 2);" +
                "p.y = 42;" +
                "return p.y");

        successInput(
            "struct P { var x: Int; var y: Int }" +
                "var p: P = null;" +
                "p.y = 42");

        failureInputWith(
            "struct P { var x: Int; var y: Int }" +
                "return $P(1, true)",
            "argument 1: expected Int but got Bool");

        failureInputWith(
            "struct P { var x: Int; var y: Int }" +
                "return $P(1, 2).z",
            "Trying to access missing field z on struct P");
    }

    @Test
    public void testListStruct () {
        successInput("var intList: Int{} = {1, 2, 3}");
        failureInput("var intList: Int{} = {1, \"2\", 3}");
        failureInput("var intList: Int{} = {1, 2.2, 3}");
        successInput("var intList: Float{} = {1, 2, 3}");
        failureInput("var intList: Float{} = {1, \"2\", 3.6}");
    }

    @Test
    public void testListAppend () {
        successInput("var intList: Int{} = {1, 2, 3}\n" +
            "\n" +
            "intList.append(4)");

        failureInput("var intList: Int{} = {1, 2, 3}\n" +
            "\n" +
            "intList.append(\"4\")");


        successInput("var intList: String{} = {\"a\", \"b\", \"c\"}\n" +
            "\n" +
            "intList.append(\"test\")");

        failureInput("var intList: String{} = {\"a\", \"b\", \"c\"}\n" +
            "\n" +
            "intList.append(3)");



    }

    @Test
    public void testListGet () {
        successInput("var intList: String{} = {\"1\", \"2\", \"3\"}\n" +
            "\n" +
            "print(intList.get(0))\n" +
            "print(intList.get(1))\n" +
            "print(intList.get(2))");

        failureInput("var intList: String{} = {\"1\", \"2\", \"3\"}\n" +
            "\n" +
            "print(intList.get(\"0\"))");

        failureInput("var intList: String = \"yo\" " +
            "\n" +
            "print(intList.get(0))");


        failureInput("var intList: String{} = {\"1\", \"2\", \"3\"}\n" +
            "\n" +
            "print(intList.get(2.4))");

    }

    // ---------------------------------------------------------------------------------------------

    @Test
    public void testIfWhile () {
        successInput("if (true) return 1 else return 2");
        successInput("if (false) return 1 else return 2");
        successInput("if (false) return 1 else if (true) return 2 else return 3 ");
        successInput("if (false) return 1 else if (false) return 2 else return 3 ");

        successInput("var i: Int = 0; while (i < 3) { print(\"\" + i); i = i + 1 } ");

        failureInputWith("if 1 return 1",
            "If statement with a non-boolean condition of type: Int");
        failureInputWith("while 1 return 1",
            "While statement with a non-boolean condition of type: Int");
    }

    // ---------------------------------------------------------------------------------------------

    @Test
    public void testInference () {
        successInput("var array: Int[] = []");
        successInput("var array: String[] = []");
        successInput("fun use_array (array: Int[]) {} ; use_array([])");
    }

    // ---------------------------------------------------------------------------------------------

    @Test
    public void testTypeAsValues () {
        successInput("struct S{} ; return \"\"+ S");
        successInput("struct S{} ; var type: Type = S ; return \"\"+ type");
    }

    // ---------------------------------------------------------------------------------------------

    @Test
    public void testUnconditionalReturn () {
        successInput("fun f(): Int { if (true) return 1 else return 2 } ; return f()");

        // TODO: would be nice if this pinpointed the if-statement as missing the return,
        //   not the whole function declaration
        failureInputWith("fun f(): Int { if (true) return 1 } ; return f()",
            "Missing return in function");
    }

    // ---------------------------------------------------------------------------------------------
}<|MERGE_RESOLUTION|>--- conflicted
+++ resolved
@@ -330,15 +330,11 @@
     }
 
     @Test
-<<<<<<< HEAD
     public void testArrayComprehension() {
         successInput("var a: Int[] = [k for k in [1,2,3]]");
 
     }
     @Test public void testArrayStructAccess() {
-=======
-    public void testArrayStructAccess () {
->>>>>>> 796a0836
         successInput("return [1][0]");
         successInput("return [1.0][0]");
         successInput("return [1, 2][1]");
